use anyhow::Error;
use ethereum_types::{H160, H256};
use futures::StreamExt;
use log::info;
use tokio::time::Duration;

use relay_eth::ws::{Address, EthListener};
use relay_ton::contracts::utils::pack_tokens;
use relay_ton::contracts::*;
use relay_ton::prelude::{HashMap, MsgAddrStd};

use crate::crypto::key_managment::EthSigner;
use crate::engine::bridge::util::{abi_to_topic_hash, map_eth_ton};

mod util;

pub struct Bridge {
    eth_signer: EthSigner,
    ton_client: BridgeContract,
    eth_client: EthListener,
}

#[derive(Debug)]
struct MappedData {
    eth_addr: Vec<ethereum_types::Address>,
    eth_topic: Vec<H256>,
    address_topic_map: HashMap<H160, Vec<(H256, Vec<ethabi::ParamType>)>>,
    topic_abi_map: HashMap<H256, Vec<ethabi::ParamType>>,
    eth_proxy_map: HashMap<H160, MsgAddrStd>,
}

impl Bridge {
    pub fn new(eth_signer: EthSigner, eth_client: EthListener, ton_client: BridgeContract) -> Self {
        Self {
            eth_signer,
            ton_client,
            eth_client,
        }
    }

<<<<<<< HEAD
    async fn eth_side(
        eth_client: EthListener,
        config: Vec<EthereumEventConfiguration>,
        ton_client: BridgeContract,
    ) -> Result<(), Error> {
=======
    async fn eth_config_to_maps(ton_client: &BridgeContract) -> Result<MappedData, Error> {
        //todo process TransportError
>>>>>>> b0f04506
        let mut eth_addr = Vec::new();
        let mut eth_topic = Vec::new();
        let mut address_topic_map = HashMap::new();
        let mut topic_abi_map = HashMap::new();
        let mut eth_proxy_map = HashMap::new();
        let config = ton_client.get_ethereum_events_configuration().await?;
        for conf in config.into_iter() {
            let address = Address::from_slice(conf.ethereum_address.as_slice());
            eth_addr.push(address);
            eth_proxy_map.insert(address, conf.event_proxy_address);
            let topics = abi_to_topic_hash(&conf.ethereum_event_abi)?;
            topics.iter().for_each(|x| eth_topic.push(x.0));
            address_topic_map.insert(address, topics.clone());
            topics.into_iter().for_each(|topic| {
                topic_abi_map.insert(topic.0, topic.1);
            });
        }
        let mapped_data = MappedData {
            eth_addr,
            eth_topic,
            address_topic_map,
            topic_abi_map,
            eth_proxy_map,
        };
        log::trace!("Full config: {:#?}", &mapped_data);

        Ok(mapped_data)
    }

    async fn eth_side(eth_client: EthListener, ton_client: BridgeContract) -> Result<(), Error> {
        let MappedData {
            eth_addr,
            eth_topic,
            address_topic_map,
            topic_abi_map,
            eth_proxy_map,
        } = Self::eth_config_to_maps(&ton_client).await?;

        log::info!("Got config for ethereum.");
        log::debug!("Topics: {:?}", &eth_topic);
        log::debug!("Ethereum address: {:?}", &eth_addr);

        let mut stream = eth_client.subscribe(eth_addr, eth_topic).await?;
        while let Some(a) = stream.next().await {
            let event: relay_eth::ws::Event = match a {
                Ok(a) => a,
                Err(e) => {
                    log::error!("Failed parsing data from ethereum stream: {}", e);
                    continue;
                }
            };
            log::info!(
                "Received event from address: {}. Tx hash: {}.",
                &event.address,
                &event.tx_hash
            );

            let decoded_data: Option<Result<Vec<ethabi::Token>, _>> = event
                .topics
                .iter()
                .map(|x| topic_abi_map.get(x))
                .filter_map(|x| x)
                .map(|x| ethabi::decode(x, &event.data))
                .next();
            //taking first element, cause topics and abi shouldn't overlap more than once
            let tokens = match decoded_data {
                None => {
                    log::error!("No data from event could be parsed");
                    continue;
                }
                Some(a) => match a {
                    Ok(a) => a,
                    Err(e) => {
                        log::error!("Failed decoding data from event: {}", e);
                        continue;
                    }
                },
            };
            let ton_data: Vec<_> = tokens.into_iter().map(map_eth_ton).collect();
            let cell = match pack_tokens(ton_data) {
                Ok(a) => a,
                Err(e) => {
                    log::error!("Failed mapping ton_data to cell: {}", e);
                    continue;
                }
            };
            let eth_event_address = match eth_proxy_map.get(&event.address) {
                Some(a) => a.clone(),
                None => {
                    log::error!("Can't map eth address into ton proxy contract address");
                    continue;
                }
            };
            if let Err(e) = ton_client
                .sign_eth_to_ton_event(cell, eth_event_address)
                .await
            {
                log::error!("Failed to ton: {}", e); //fixme
            }
            todo!()
        }
        Ok(())
    }

    pub async fn run(&self) -> Result<(), anyhow::Error> {
        info!("Bridge started");
<<<<<<< HEAD
        let config = self.ton_client.get_ethereum_event_configuration().await?;
=======
>>>>>>> b0f04506
        tokio::spawn(Self::eth_side(
            self.eth_client.clone(),
            self.ton_client.clone(),
        ));
        tokio::time::delay_for(Duration::from_secs(8640000)).await;
        Ok(())
    }

    fn start_voting_for_update_config() {
        todo!()
    }
    fn update_config() {
        todo!()
    }
    fn start_voting_for_remove_event_type() {
        todo!()
    }
}<|MERGE_RESOLUTION|>--- conflicted
+++ resolved
@@ -38,16 +38,11 @@
         }
     }
 
-<<<<<<< HEAD
     async fn eth_side(
         eth_client: EthListener,
         config: Vec<EthereumEventConfiguration>,
         ton_client: BridgeContract,
     ) -> Result<(), Error> {
-=======
-    async fn eth_config_to_maps(ton_client: &BridgeContract) -> Result<MappedData, Error> {
-        //todo process TransportError
->>>>>>> b0f04506
         let mut eth_addr = Vec::new();
         let mut eth_topic = Vec::new();
         let mut address_topic_map = HashMap::new();
@@ -154,10 +149,7 @@
 
     pub async fn run(&self) -> Result<(), anyhow::Error> {
         info!("Bridge started");
-<<<<<<< HEAD
         let config = self.ton_client.get_ethereum_event_configuration().await?;
-=======
->>>>>>> b0f04506
         tokio::spawn(Self::eth_side(
             self.eth_client.clone(),
             self.ton_client.clone(),
