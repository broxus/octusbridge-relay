--- conflicted
+++ resolved
@@ -6,8 +6,6 @@
 use self::sol_subscriber::*;
 #[cfg(not(feature = "disable-staking"))]
 use self::staking::*;
-#[cfg(feature = "ton")]
-use self::ton_meta::*;
 use self::ton_subscriber::*;
 use crate::config::*;
 use crate::storage::*;
@@ -178,12 +176,9 @@
     pub sol_subscriber: Option<Arc<SolSubscriber>>,
     pub persistent_storage: Arc<PersistentStorage>,
     pub runtime_storage: Arc<RuntimeStorage>,
-<<<<<<< HEAD
-    pub jrpc_client: JrpcClient,
-=======
     #[cfg(feature = "ton")]
     pub tokens_meta_client: TokenMetaClient,
->>>>>>> 095483e1
+    pub jrpc_client: JrpcClient,
 }
 
 impl Drop for EngineContext {
@@ -261,12 +256,9 @@
             sol_subscriber,
             persistent_storage,
             runtime_storage,
-<<<<<<< HEAD
-            jrpc_client,
-=======
             #[cfg(feature = "ton")]
             tokens_meta_client,
->>>>>>> 095483e1
+            jrpc_client,
         }))
     }
 
