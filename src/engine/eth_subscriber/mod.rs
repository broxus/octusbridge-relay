use std::collections::hash_map;
use std::convert::TryFrom;
use std::sync::atomic::{AtomicU64, Ordering};
use std::sync::Arc;

use anyhow::{Context, Result};
use dashmap::DashMap;
use either::Either;
use futures::StreamExt;
use tiny_adnl::utils::*;
use tokio::sync::{oneshot, Semaphore};
use tokio::time::timeout;
use ton_types::UInt256;
use web3::api::Namespace;
use web3::types::{BlockNumber, FilterBuilder, H256, U256, U64};
use web3::{transports::Http, Transport};

use self::models::*;
use crate::config::*;
use crate::engine::ton_contracts::*;
use crate::utils::*;
use std::time::Duration;
use ton_block::{MsgAddressInt, Serializable};
use web3::contract::Options;

<<<<<<< HEAD
mod contracts;
pub mod models;
=======
mod models;
>>>>>>> fbb624a7

pub struct EthSubscriberRegistry {
    subscribers: DashMap<u32, Arc<EthSubscriber>>,
    last_block_numbers: Arc<LastBlockNumbersMap>,
}

impl EthSubscriberRegistry {
    pub async fn new<I>(networks: I) -> Result<Arc<Self>>
    where
        I: IntoIterator<Item = (u32, EthConfig)>,
    {
        let registry = Arc::new(Self {
            subscribers: Default::default(),
            last_block_numbers: Arc::new(LastBlockNumbersMap::default()),
        });

        for (chain_id, config) in networks {
            registry.new_subscriber(chain_id, config).await?;
        }

        Ok(registry)
    }

    pub fn start(&self) {
        for subscriber in &self.subscribers {
            subscriber.start();
        }
    }

    pub fn get_subscriber(&self, chain_id: u32) -> Option<Arc<EthSubscriber>> {
        // Not cloning will deadlock
        self.subscribers.get(&chain_id).map(|x| x.clone())
    }

    pub fn get_last_block_number(&self, chain_id: u32) -> Result<u64> {
        self.last_block_numbers
            .get(&chain_id)
            .map(|item| *item)
            .ok_or_else(|| EthSubscriberError::UnknownChainId.into())
    }

    pub fn get_last_block_numbers(&self) -> &Arc<FxDashMap<u32, u64>> {
        &self.last_block_numbers
    }

    async fn new_subscriber(&self, chain_id: u32, config: EthConfig) -> Result<()> {
        use dashmap::mapref::entry::Entry;

        let subscriber =
            EthSubscriber::new(self.last_block_numbers.clone(), chain_id, config).await?;

        match self.subscribers.entry(chain_id) {
            Entry::Vacant(entry) => {
                entry.insert(subscriber);
            }
            Entry::Occupied(entry) => {
                log::warn!("Replacing existing ETH subscriber with id {}", chain_id);
                entry.replace_entry(subscriber);
            }
        };

        Ok(())
    }
}

pub struct EthSubscriber {
    staking_account: Option<ethabi::Address>,
    chain_id: u32,
    config: EthConfig,
    api: EthApi,
    pool: Arc<Semaphore>,
    topics: parking_lot::RwLock<TopicsMap>,
    last_processed_block: Arc<AtomicU64>,
    last_block_numbers: Arc<LastBlockNumbersMap>,
    pending_confirmations: tokio::sync::Mutex<FxHashMap<EventId, PendingConfirmation>>,
}

impl EthSubscriber {
    async fn new(
        last_block_numbers: Arc<LastBlockNumbersMap>,
        chain_id: u32,
        config: EthConfig,
    ) -> Result<Arc<Self>> {
        let transport = web3::transports::Http::new(config.endpoint.as_str())?;
        let api = web3::api::Eth::new(transport);
        let pool = Arc::new(Semaphore::new(config.pool_size));

        let subscriber = Arc::new(Self {
            chain_id,
            config,
            api,
            pool,
            topics: Default::default(),
            last_processed_block: Arc::new(AtomicU64::default()),
            last_block_numbers,
            pending_confirmations: Default::default(),
        });

        let last_processed_block = subscriber.get_current_block_number().await?;
        subscriber
            .last_processed_block
            .store(last_processed_block, Ordering::Release);
        subscriber
            .last_block_numbers
            .insert(chain_id, last_processed_block);

        Ok(subscriber)
    }

    async fn account_is_ready(&self, ton_address: MsgAddressInt) -> Result<()> {
        const GWEI: u64 = 1000000000;
        let account = self
            .staking_account
            .as_ref()
            .context("Account is not set")?;
        loop {
            let balance = retry(
                || self.clone().get_balance(account.clone()),
                crate::utils::generate_default_timeout_config(Duration::from_secs(60)),
                "Failed getting balance",
            )
            .await?;
            // 0.05 ETH
            if balance >= U256::from(50000000 * GWEI) {
                break;
            }
        }
        let contract = contracts::staking_contract(self.api.clone(), account.clone())?;
        let workchain_id = ethabi::Token::Int(U256::from(ton_address.workchain_id()));
        let address_body = ethabi::Token::Uint(U256::from_big_endian(
            &ton_address.address().write_to_bytes()?,
        ));
        contract.call(
            "verify_relay_staker_address",
            [workchain_id, address_body],
            account.clone(),
            Options {
                gas: Some((U256::from(200 * GWEI))),
                gas_price: None,
                value: None,
                nonce: None,
                condition: None,
                transaction_type: None,
                access_list: None,
            },
        );
        Ok(())
    }

    async fn get_balance(&self, address: ethabi::Address) -> Result<U256> {
        Ok(self.api.balance(address, None).await?)
    }

    pub fn subscribe(
        &self,
        address: ethabi::Address,
        topic_hash: [u8; 32],
        configuration_account: UInt256,
    ) {
        self.topics
            .write()
            .add_entry(address, topic_hash, configuration_account);
    }

    pub fn unsubscribe<I>(&self, subscriptions: I)
    where
        I: IntoIterator<Item = (ethabi::Address, [u8; 32], UInt256)>,
    {
        self.topics.write().remove_entries(subscriptions)
    }

    pub fn get_last_processed_block(&self) -> u64 {
        self.last_processed_block.load(Ordering::Acquire)
    }

    pub async fn verify(
        &self,
        vote_data: EthEventVoteData,
        event_abi: Arc<EthEventAbi>,
        blocks_to_confirm: u16,
    ) -> Result<VerificationStatus> {
        let rx = {
            let mut pending_confirmations = self.pending_confirmations.lock().await;

            let event_id = (
                H256::from(vote_data.event_transaction.as_slice()),
                vote_data.event_index,
            );

            let (tx, rx) = oneshot::channel();

            let target_block = vote_data.event_block_number as u64 + blocks_to_confirm as u64;

            pending_confirmations.insert(
                event_id,
                PendingConfirmation {
                    vote_data,
                    status_tx: Some(tx),
                    event_abi,
                    target_block,
                    status: PendingConfirmationStatus::InProcess,
                },
            );

            rx
        };

        let status = rx.await?;
        Ok(status)
    }

    pub async fn send_message(
        &self,
        from: ethabi::Address,
        to: ethabi::Address,
        data: Vec<u8>,
    ) -> Result<()> {
        let request = web3::types::TransactionRequest {
            from,
            to: Some(to),
            data: Some(web3::types::Bytes(data.clone())),
            ..Default::default()
        };

        let hash: H256 = retry(
            || self.api.send_transaction(request.clone()),
            generate_default_timeout_config(self.config.maximum_failed_responses_time),
            "send transaction",
        )
        .await
        .context("Failed sending ETH transaction")?;

        log::warn!("Sent ETH transaction: {:?}", hash);

        Ok(())
    }

    fn start(self: &Arc<Self>) {
        let subscriber = Arc::downgrade(self);

        tokio::spawn(async move {
            loop {
                let subscriber = match subscriber.upgrade() {
                    Some(subscriber) => subscriber,
                    None => return,
                };

                if let Err(e) = subscriber.update().await {
                    log::error!("Error occurred during EVM node subscriber update: {:?}", e);
                }
            }
        });
    }

    async fn update(&self) -> Result<()> {
        let api_request_strategy = generate_fixed_timeout_config(
            self.config.poll_interval,
            self.config.maximum_failed_responses_time,
        );

        let current_block = match retry(
            || self.get_current_block_number(),
            api_request_strategy,
            "get actual ethereum height",
        )
        .await
        {
            Ok(height) => height,
            Err(e) if is_incomplete_message(&e) => return Ok(()),
            Err(e) => return Err(e).context("Failed to get  actual ethereum height"),
        };

        let last_processed_block = self.last_processed_block.load(Ordering::Acquire);
        if last_processed_block == current_block {
            tokio::time::sleep(self.config.poll_interval).await;
            return Ok(());
        }

        let events = match retry(
            || {
                timeout(
                    self.config.get_timeout,
                    self.process_block(last_processed_block, current_block),
                )
            },
            api_request_strategy,
            "process block",
        )
        .await
        {
            Ok(Ok(events)) => events,
            Ok(Err(e)) => {
                return Err(e).with_context(|| {
                    format!(
                        "Failed processing eth block in the time range from {} to {}",
                        last_processed_block, current_block
                    )
                })
            }
            Err(_) => {
                log::warn!("Timed out processing eth blocks.");
                return Ok(());
            }
        };

        let mut pending_confirmations = self.pending_confirmations.lock().await;
        for event in events {
            if let Some(confirmation) = pending_confirmations.get_mut(&event.event_id()) {
                match event {
                    ParsedEthEvent::Removed(_) => {
                        confirmation.status = PendingConfirmationStatus::Invalid
                    }
                    ParsedEthEvent::Received(event) => {
                        confirmation.status = confirmation.check(event).into();
                    }
                }
            }
        }

        let mut events_to_check = futures::stream::FuturesOrdered::new();
        pending_confirmations.retain(|&event_id, confirmation| {
            if confirmation.target_block > current_block {
                return true;
            }

            let status = match confirmation.status {
                PendingConfirmationStatus::InProcess => {
                    events_to_check.push(async move {
                        let result = self.find_event(&event_id).await;
                        (event_id, result)
                    });
                    return true;
                }
                PendingConfirmationStatus::Valid => VerificationStatus::Exists,
                PendingConfirmationStatus::Invalid => VerificationStatus::NotExists,
            };

            if let Some(tx) = confirmation.status_tx.take() {
                tx.send(status).ok();
            }

            false
        });

        let events_to_check = events_to_check
            .collect::<Vec<(EventId, Result<Option<ParsedEthEvent>>)>>()
            .await;

        for (event_id, result) in events_to_check {
            if let hash_map::Entry::Occupied(mut entry) = pending_confirmations.entry(event_id) {
                let status = match result {
                    Ok(Some(ParsedEthEvent::Received(event))) => entry.get_mut().check(event),
                    Ok(_) => VerificationStatus::NotExists,
                    Err(e) => {
                        log::error!("Failed to check ETH event: {:?}", e);
                        continue;
                    }
                };

                if let Some(tx) = entry.get_mut().status_tx.take() {
                    tx.send(status).ok();
                }

                entry.remove();
            }
        }

        drop(pending_confirmations);

        // Update last processed block while
        if let Some(mut entry) = self.last_block_numbers.get_mut(&self.chain_id) {
            *entry.value_mut() = current_block;
            self.last_processed_block
                .store(current_block, Ordering::Release);
        }

        Ok(())
    }

    async fn process_block(
        &self,
        from: u64,
        to: u64,
    ) -> Result<impl Iterator<Item = ParsedEthEvent>> {
        let filter = match self.topics.read().make_filter(from, to) {
            Some(filter) => filter,
            None => return Ok(Either::Left(std::iter::empty())),
        };

        let logs = {
            let _permit = self.pool.acquire().await;
            retry(
                || {
                    let transport = self.api.transport();
                    let request = transport.execute("eth_getLogs", vec![filter.clone()]);
                    web3::helpers::CallFuture::new(request)
                },
                generate_default_timeout_config(self.config.maximum_failed_responses_time),
                "get contract logs",
            )
            .await
            .context("Failed getting eth logs")?
        };

        Ok(Either::Right(parse_transaction_logs(logs)))
    }

    async fn find_event(
        &self,
        (transaction_hash, event_index): &EventId,
    ) -> Result<Option<ParsedEthEvent>> {
        let receipt = {
            let _permission = self.pool.acquire().await;

            retry(
                || {
                    timeout(
                        self.config.get_timeout,
                        self.api.transaction_receipt(*transaction_hash),
                    )
                },
                generate_default_timeout_config(self.config.maximum_failed_responses_time),
                "get transaction receipt",
            )
            .await
            .context("Timed out getting receipt")?
            .context("Failed getting logs")?
        };

        Ok(receipt.and_then(|receipt| {
            if matches!(receipt.status, Some(status) if status.as_u64() == 1) {
                parse_transaction_logs(receipt.logs).rev().find(|event| {
                    event.transaction_hash() == transaction_hash
                        && event.event_index() == *event_index
                })
            } else {
                None
            }
        }))
    }

    async fn get_current_block_number(&self) -> Result<u64> {
        let result = timeout(self.config.get_timeout, self.api.block_number())
            .await
            .context("Timeout getting height")??;
        Ok(result.as_u64())
    }
}

#[derive(Default)]
struct TopicsMap {
    entries: FxHashSet<TopicsMapEntry>,
    unique_addresses: Vec<ethabi::Address>,
    unique_topics: Vec<H256>,
}

impl TopicsMap {
    fn make_filter(&self, from: u64, to: u64) -> Option<serde_json::Value> {
        if self.unique_addresses.is_empty() || self.unique_topics.is_empty() {
            return None;
        }

        let filter = FilterBuilder::default()
            .address(self.unique_addresses.clone())
            .topics(Some(self.unique_topics.clone()), None, None, None)
            .from_block(BlockNumber::Number(U64::from(from)))
            .to_block(BlockNumber::Number(U64::from(to)))
            .build();
        Some(web3::helpers::serialize(&filter))
    }

    fn add_entry(
        &mut self,
        address: ethabi::Address,
        topic_hash: [u8; 32],
        configuration_account: UInt256,
    ) {
        if self.entries.insert(TopicsMapEntry {
            address,
            topic_hash,
            configuration_account,
        }) {
            self.update();
        }
    }

    fn remove_entries<I>(&mut self, entries: I)
    where
        I: IntoIterator<Item = (ethabi::Address, [u8; 32], UInt256)>,
    {
        let mut should_update = false;

        for (address, topic_hash, configuration_account) in entries {
            should_update |= self.entries.remove(&TopicsMapEntry {
                address,
                topic_hash,
                configuration_account,
            });
        }

        if should_update {
            self.update();
        }
    }

    fn update(&mut self) {
        let capacity = self.entries.len();

        let mut unique_addresses =
            FxHashSet::with_capacity_and_hasher(capacity, Default::default());
        let mut unique_topics = FxHashSet::with_capacity_and_hasher(capacity, Default::default());

        self.entries.iter().for_each(|item| {
            unique_addresses.insert(item.address);
            unique_topics.insert(item.topic_hash);
        });

        self.unique_addresses = unique_addresses.into_iter().collect();
        self.unique_topics = unique_topics.into_iter().map(H256).collect();
    }
}

#[derive(Debug, Copy, Clone, Eq, PartialEq, Hash)]
struct TopicsMapEntry {
    address: ethabi::Address,
    topic_hash: [u8; 32],
    configuration_account: UInt256,
}

type EthApi = web3::api::Eth<Http>;
type LastBlockNumbersMap = FxDashMap<u32, u64>;

struct PendingConfirmation {
    vote_data: EthEventVoteData,
    status_tx: Option<VerificationStatusTx>,
    event_abi: Arc<EthEventAbi>,
    target_block: u64,
    status: PendingConfirmationStatus,
}

impl PendingConfirmation {
    fn check(&self, event: ReceivedEthEvent) -> VerificationStatus {
        let vote_data = &self.vote_data;

        match self.event_abi.decode_and_map(&event.data) {
            Ok(data)
                if data.repr_hash() == vote_data.event_data.repr_hash()
                    && event.block_number == vote_data.event_block_number as u64
                    && &event.block_hash.0 == vote_data.event_block.as_slice() =>
            {
                VerificationStatus::Exists
            }
            _ => VerificationStatus::NotExists,
        }
    }
}

enum PendingConfirmationStatus {
    InProcess,
    Valid,
    Invalid,
}

type VerificationStatusTx = oneshot::Sender<VerificationStatus>;

fn parse_transaction_logs(
    logs: Vec<web3::types::Log>,
) -> impl Iterator<Item = ParsedEthEvent> + DoubleEndedIterator {
    logs.into_iter()
        .map(ParsedEthEvent::try_from)
        .filter_map(|event| match event {
            Ok(event) => Some(event),
            Err(e) => {
                log::error!("Failed to parse transaction log: {:?}", e);
                None
            }
        })
}

#[derive(Debug, Copy, Clone, Hash, Eq, PartialEq)]
pub enum VerificationStatus {
    Exists,
    NotExists,
}

impl From<VerificationStatus> for PendingConfirmationStatus {
    fn from(status: VerificationStatus) -> Self {
        match status {
            VerificationStatus::Exists => Self::Valid,
            VerificationStatus::NotExists => Self::Invalid,
        }
    }
}

fn is_incomplete_message(error: &anyhow::Error) -> bool {
    error
        .to_string()
        .contains("hyper::Error(IncompleteMessage)")
}

#[derive(thiserror::Error, Debug)]
enum EthSubscriberError {
    #[error("Unknown chain id")]
    UnknownChainId,
}<|MERGE_RESOLUTION|>--- conflicted
+++ resolved
@@ -23,12 +23,8 @@
 use ton_block::{MsgAddressInt, Serializable};
 use web3::contract::Options;
 
-<<<<<<< HEAD
 mod contracts;
 pub mod models;
-=======
-mod models;
->>>>>>> fbb624a7
 
 pub struct EthSubscriberRegistry {
     subscribers: DashMap<u32, Arc<EthSubscriber>>,
